/**
 * @file b-tree.hxx
 */

#ifndef B_TREE_PROTO_H
#define B_TREE_PROTO_H

#include <array>
#include <cassert>
#include <climits>
#include <concepts>
#include <cstddef>
#include <memory>
#include <optional>
#include <stdexcept>
#include <type_traits>
#include <utility>

namespace my_b_tree {

/**
 * @brief Key concept.
 *
 * Requires to be equality-comparable and movable.
 */
template <typename T>
concept Key = std::equality_comparable<T> && std::movable<T>;

/**
 * @brief A BTree.
 */
template <Key K, std::size_t MIN_DEG> class BTree;

/**
 * @brief The node of the BTree
 */
template <Key K, std::size_t MIN_DEG> class BTreeNode {
  private:
    static_assert(MIN_DEG > 0, "Error, MIN_DEG must be larger than 0");
    // this assert is for bound safety when doing binary search.
    // You could say it's due to laziness
    static_assert(MIN_DEG < ULONG_MAX / 2 - 1,
                  "Error, MIN_DEG must be smaller than ULONG_MAX / 2 - 1");

    static constexpr bool CAN_TRIVIAL_COPY_ = std::is_trivially_copyable_v<K>;

    /**
     * @brief Same as BTree<K, MIN_DEG>::MAX_KEYS
     * 2 * MIN_DEG
     */
    static constexpr std::size_t MAX_KEYS_ = 2 * MIN_DEG;

    /**
     * @brief Same as BTree<K, MIN_DEG>::MAX_CHILDREN
     * (2 * MIN_DEG) + 1
     */
    static constexpr std::size_t MAX_CHILDREN_ = MAX_KEYS_ + 1;

    /**
     * @brief Keys array.
     */
    std::array<K, MAX_KEYS_> keys_{};

    /**
     * @brief Number of keys.
     */
    std::size_t n_keys_{0};

    /**
     * @brief Children array.
     */
    std::array<std::unique_ptr<BTreeNode>, MAX_CHILDREN_> children_{};

    /**
     * @brief Number of children.
     *
     * This variable is necessary because sometimes (eg, during the splitting of
     * a node), n_children_ != n_keys_ + 1.
     */
    std::size_t n_children_{0};

    /**
     * @brief Non-owning pointer to parent
     *
     * NOTE: parent_ == nullptr when node is root.
     */
    BTreeNode* parent_{nullptr};

    /**
     * @brief This node's position inside parent's children pointer array
     */
    std::size_t index_{0};

    friend class BTree<K, MIN_DEG>;

    /**
     * @brief Gets the minimum degree of this node.
     *
     * If the node is a root node, minimum degree is 1, otherwise, MIN_DEG.
     *
     * NOTE: use this when the difference between root's minimum degree
     * and other nodes' minimum degree matters (eg, removing keys). Otherwise,
     * simply use MIN_DEG for better performance.
     *
     * @return The minimum degree of this node.
     */
    auto minimum_degree_() -> std::size_t { return is_root() ? 1 : MIN_DEG; }

    /**
     * @brief Simply a more explicit version of n_keys_ > minimum_degree_
     *
     * @return Whether one key from this node can be removed without rebalancing
     * the tree.
     */
    auto no_rebalance_removable_() -> bool {
        return n_keys_ > minimum_degree_();
    }

    /**
     * @brief Sets parent of this node to be the specified node.
     *
     * This is the preferred (albeit a little slower) way to change parent node.
     *
     * parent pointer must not be pointing to this (obviously)
     *
     * @param parent The specified parent node.
     * @param index The specified index.
     */
    void set_parent_(BTreeNode* parent, std::size_t index) {
        // in case you don't listen
        assert(parent != this);
        assert(index < MAX_CHILDREN_);

        index_ = index;
        parent_ = parent;
    }

    /**
     * Sets index with bound-checking.
     *
     * index must be between 0 and MAX_CHILDREN_
     */
    void set_index_(std::size_t index) {
        // in case you don't listen
        assert(index > 0 && index < MAX_CHILDREN_);
        index_ = index;
    }

    /**
     * @brief Finds the specified key inside this array.
     *
     * @param key The specified key
     * @return A pair:
     * - First value (bool) is whether the key was found
     * - Second value (long long):
     *   - If key is found, is the index of that key inside the array.
     *   - Else, is the index of the key just smaller than the specified key.
     *      - So, -1 if the key is smaller than every element and max_keys()
     * when the key is larger than every element.
     */
    [[nodiscard]] auto
    inner_key_find_(std::conditional_t<CAN_TRIVIAL_COPY_, K, const K&> key)
        const noexcept -> std::pair<bool, long long>;
    /**
     * @brief Finds the specified key inside this array and all children's
     * arrays
     *
     * @param key The specified key
     * @return An optional pair:
     * - std::nullopt is key not found.
     * - A pair if found:
     *   - First value is the pointer to the node containing the specified key.
     *   - Second value is the index of that key.
     */
    [[nodiscard]] auto
    find_(std::conditional_t<CAN_TRIVIAL_COPY_, K, const K&> key) const noexcept
        -> std::optional<std::pair<const BTreeNode*, std::size_t>>;

    /**
     * @brief Splits the current node into 2, and insert the current median into
     * the parent. inner_split_ calls this function when the current node is
     * leaf.
     *
     * Only used inside inner_split_. DO NOT USE ELSEWHERE.
     *
     * In case a new root node is made, curr_bt->root_ is updated.
     *
     * @param curr_bt
     * @param new_node The new node created inside the function inner_split_
     */
    void inner_split_leaf_(BTree<K, MIN_DEG>* curr_bt,
                           BTreeNode* new_node) noexcept;

    /**
     * @brief Splits the current node into 2, and insert the current median into
     * the parent. inner_split_ calls this function when the current node is NOT
     * leaf.
     *
     * Only used inside inner_split_. DO NOT USE ELSEWHERE.
     *
     * In case a new root node is made, curr_bt->root_ is updated.
     *
     * @param curr_bt
     * @param new_node The new node created inside the function inner_split_
     */
    void inner_split_nonleaf_(BTree<K, MIN_DEG>* curr_bt,
                              BTreeNode* new_node) noexcept;

    /**
     * @brief (Simply) split the current node into 2, and insert the current
     * median into the parent.
     *
     * Should only be called when this node is full.
     *
     * In case a new root node is made, curr_bt->root_ is updated.
     *
     * @param curr_bt
     */
    void inner_split_(BTree<K, MIN_DEG>* curr_bt) noexcept;
    /**
     * @brief Inserts the specified child at the specified index.
     *
     * Must satisfy the following conditions:
     * 1. This node's children array is not full
     * 2. The child passed in isn't a nullptr
     * 3. index < MAX_CHILDREN_ and index > 0
     *
     * @param child The specified child
     * @param index The specified index
     */
    void inner_insert_child_at_(std::unique_ptr<BTreeNode>&& child,
                                std::size_t index) noexcept;
    /**
     * @brief Inserts the specified key to the specified position in this node's
     * inner array if this node's inner array is not yet full.
     *
     * Basically inner_insert_ but does not need to search for the index to
     * insert.
     *
     * In case of splitting:
     * - If the specified key is smaller than this node's median, insert it into
     * this node. Otherwise, insert into the new node.
     *
     * Must satisfy the following conditions:
     * 1. If this node isn't full, index < MAX_KEYS_
     * 2. If this node is full, index <= MAX_KEYS_
     * 3. index > 0
     *
     * @param key The specified key
     * @param index The specified index
     */
    void inner_insert_key_at_(BTree<K, MIN_DEG>* curr_bt,
                              std::conditional_t<CAN_TRIVIAL_COPY_, K, K&&> key,
                              std::size_t index) noexcept;
    /**
     * @brief Search for the position inside this node's inner array to insert
     * the specified key, then insert it if this node is not yet full.
     * Otherwise, split this node, then insert the key.
     *
     * In case of splitting:
     * - If the specified key is smaller than this node's median, insert it into
     * this node. Otherwise, insert into the new node.
     *
     * @param key The specified key.
     */
    void
    inner_insert_(BTree<K, MIN_DEG>* curr_bt,
                  std::conditional_t<CAN_TRIVIAL_COPY_, K, K&&> key) noexcept;

    /**
     * @brief Takes the separator between this node and its left neighbour, and
     * take the left child's largest key to be the new separator.
     *
     * Must only be called when:
     * 1. There exists a left neighbour.
     * 2. The left neighbour's number of keys is at least one more than the
     * minimum degree.
     * 3. This node (and consequently its left neighbour) is not root (aka, has
     * parent).
     *
     * If a node cannot borrow from both its left and right neighbour, a merge
     * is triggered.
     *
     * @return The old separator.
     */
    auto borrow_left_()
        -> std::conditional_t<std::is_trivially_copyable_v<K>, K, K&&>;
    /**
     * @brief Takes the separator between this node and its right neighbour, and
     * take the right child's smallest key to be the new separator.
     *
     * Must only be called when:
     * 1. There exists a right neighbour.
     * 2. The right neigbbour's number of keys is at least one more than the
     * minimum degree.
     * 3. This node (and consequently its right neighbour) is not root (aka, has
     * parent).
     *
     * If a node cannot borrow from both its left and right neighbour, a merge
     * is triggered.
     *
     * @return The old separator.
     */
    auto borrow_right_()
        -> std::conditional_t<std::is_trivially_copyable_v<K>, K, K&&>;

    /**
     * @brief Merge with the node right of this node.
     *
     * The new node's key layout is the following:
     * [keys of this] [separator] [keys of right]
     *
     * Must only be called when:
     * 1. This node (and its right neighbour consequently) are leaves.
     * 2. This node has a right neighbour (aka, this->index_ <
     * parent->n_children_ - 1)
     * 3. Both this node and its right neighbour are at or below minimum degree.
     *
     * The current BTree is passed in, in the case this causes a merge happening
     * when the root only has 1 key left, so a new root is updated.
     */
    void leaf_merge_right_(BTree<K, MIN_DEG>* curr_bt);

    /**
     * @brief Merge with the node right of this node.
     *
     * The new node's key layout is the following:
     * [keys of this] [separator] [keys of right]
     *
     * The new node's children layout is the following:
     * [children of this] [children of right]
     *
     * Must only be called when:
     * 1. This node (and its right neighbour consequently) are NOT leaves.
     * 2. This node has a right neighbour (aka, this->index_ <
     * parent->n_children_ - 1)
     * 3. Both this node and its right neighbour are at or below minimum degree.
     *
     * If this and the right neighbour's parent is the tree root, curr_bt->root_
     * is updated to the new node.
     *
     * The current BTree is passed in, in the case this causes a merge happening
     * when the root only has 1 key left, so a new root is updated.
     *
     * @param curr_bt
     */
    void nonleaf_merge_right_(BTree<K, MIN_DEG>* curr_bt);

    /**
     * @brief
     * @return
     */
    auto get_left_separator_()
        -> std::conditional_t<std::is_trivially_copyable_v<K>, K, K&&>;

    /**
     * @brief
     * @return
     */
    auto get_right_separator_()
        -> std::conditional_t<std::is_trivially_copyable_v<K>, K, K&&>;

    /**
<<<<<<< HEAD
=======
     * @brief
     * @return
     */
    auto get_right_neighbour_and_sep_()
        -> std::pair<
            std::conditional_t<std::is_trivially_copyable_v<K>, K, K&&>,
            std::unique_ptr<BTreeNode<K, MIN_DEG>>>;

    /**
>>>>>>> 80545749
     * @brief Removes the key at the specified index.
     *
     * Will trigger borrowing if removal causes the number of keys to fall below
     * its minimum degree.
     *
     * If a node cannot borrow from both its left and right neighbour, a merge
     * is triggered.
     *
     * Must only be called when:
     * 1. index is in bound 0 to this->n_keys_ - 1
     * 2. This node is leaf.
     *
     * @param index The specified index.
     * @return The removed key.
     */
    auto leaf_remove_at_(std::size_t index)
        -> std::conditional_t<std::is_trivially_copyable_v<K>, K, K&&>;

    /**
     * @brief Removes the key with the specified value
     *
     * Will trigger borrowing if removal causes the number of keys to fall below
     * its minimum degree.
     *
     * If a node cannot borrow from both its left and right neighbour, a merge
     * is triggered.
     *
     * Must only be called when:
     * 1. This node is leaf.
     *
     * @param key The specified key.
     * @return The removed key, if it exists, or nullopt otherwise.
     */
    auto leaf_remove_(
        std::conditional_t<std::is_trivially_copyable_v<K>, K, const K&> key)
        -> std::optional<
            std::conditional_t<std::is_trivially_copyable_v<K>, K, K&&>>;

    /**
     * @brief Removes the key at the specified index.
     *
     * Will trigger borrowing if removal causes the number of keys to fall below
     * its minimum degree.
     *
     * If a node cannot borrow from both its left and right neighbour, a merge
     * is triggered.
     *
     * Must only be called when:
     * 1. index is in bound 0 to this->n_keys_ - 1
     * 2. This node is NOT leaf.
     *
     * @param index The specified index.
     * @return The removed key.
     */
    auto nonleaf_remove_at_(std::size_t index)
        -> std::conditional_t<std::is_trivially_copyable_v<K>, K, K&&>;

    /**
     * @brief Removes the key with the specified value
     *
     * Will trigger borrowing if removal causes the number of keys to fall below
     * its minimum degree.
     *
     * If a node cannot borrow from both its left and right neighbour, a merge
     * is triggered.
     *
     * Must only be called when:
     * 1. This node is NOT leaf.
     *
     * @param key The specified key.
     * @return The removed key, if it exists, or nullopt otherwise.
     */
    auto nonleaf_remove_(
        std::conditional_t<std::is_trivially_copyable_v<K>, K, K&&> key)
        -> std::optional<
            std::conditional_t<std::is_trivially_copyable_v<K>, K, K&&>>;

  public:
    BTreeNode() noexcept = default;

    explicit BTreeNode(BTreeNode* parent) : parent_(parent) {
        if (parent == this) {
            throw std::invalid_argument(
                "Expected parent pointer to NOT be the same as this");
        }
    }

    BTreeNode(BTreeNode&&) noexcept = default;

    /**
     * WARNING: VERY EXPENSIVE OPERATION.
     */
    BTreeNode(const BTreeNode& cpy);

    auto operator=(BTreeNode&&) noexcept -> BTreeNode& = default;

    /**
     * WARNING: VERY EXPENSIVE OPERATION.
     */
    auto operator=(const BTreeNode& cpy) noexcept -> BTreeNode&;

    ~BTreeNode() noexcept = default;

    [[nodiscard]] auto keys_count() const noexcept -> std::size_t {
        return n_keys_;
    }

    [[nodiscard]] auto children_count() const noexcept -> std::size_t {
        return n_children_;
    }

    /**
     * @return Whether this node has no child.
     */
    [[nodiscard]] auto is_leaf() const noexcept -> bool {
        return n_children_ == 0;
    }

    /**
     * This is just an alternative to BTree::MAX_KEYS
     */
    [[nodiscard]] auto max_keys() const noexcept -> std::size_t {
        return MAX_KEYS_;
    }

    /**
     * This is just an alternative to BTree::MAX_CHILDREN
     */
    [[nodiscard]] auto max_children() const noexcept -> std::size_t {
        return MAX_CHILDREN_;
    }

    /**
     * @return Whether this node's key array is fully occupied.
     */
    [[nodiscard]] auto is_full() const noexcept -> bool {
        return n_keys_ == keys_.size();
    }

    /**
     * @return Whether this node is a BTree's root.
     */
    [[nodiscard]] auto is_root() const noexcept -> bool {
        return parent_ == nullptr;
    }
};

template <Key K, std::size_t MIN_DEG> class BTree {
  private:
    static_assert(MIN_DEG > 0, "Error, MIN_DEG must be larger than 0");
    static_assert(MIN_DEG < ULONG_MAX / 2,
                  "Error, MIN_DEG must be smaller than ULONG_MAX / 2");
    /**
     * @brief Root pointer
     */
    std::unique_ptr<BTreeNode<K, MIN_DEG>> root_{new BTreeNode<K, MIN_DEG>};

    static constexpr bool CAN_TRIVIAL_COPY_ = std::is_trivially_copyable_v<K>;

    friend class BTreeNode<K, MIN_DEG>;

  public:
    /**
     * @brief 2 * MIN_DEG
     */
    static constexpr std::size_t MAX_KEYS = 2 * MIN_DEG;

    /**
     * @brief 2 * MIN_DEG + 1
     */
    static constexpr std::size_t MAX_CHILDREN = MAX_KEYS + 1;

    BTree() noexcept = default;

    BTree(BTree&&) noexcept = default;

    /**
     * WARNING: VERY EXPENSIVE OPERATION.
     */
    BTree(const BTree& cpy) {
        // root_ always has value
        BTreeNode<K, MIN_DEG> copy_root = *cpy.root_.get();
        this->root_ =
            std::make_unique<BTreeNode<K, MIN_DEG>>(std::move(copy_root));
    }

    auto operator=(BTree&&) noexcept -> BTree& = default;

    /**
     * WARNING: VERY EXPENSIVE OPERATION.
     */
    auto operator=(const BTree& cpy) noexcept -> BTree& {
        if (&cpy == this) {
            return *this;
        }
        // root_ always has value
        assert(cpy.root_ != nullptr);
        BTreeNode<K, MIN_DEG> copy_root = *cpy.root_.get();
        this->root_ =
            std::make_unique<BTreeNode<K, MIN_DEG>>(std::move(copy_root));
    }

    ~BTree() noexcept = default;

    /**
     * @return The pointer to the root of this BTree.
     *
     * The root should not be manually modified.
     */
    [[nodiscard]] auto get_root() const -> const BTreeNode<K, MIN_DEG>* {
        return root_.get();
    }

    /**
     * @brief Finds the node containing the specified key.
     *
     * @param key
     * @return std::nullopt if no node contains the value, a pointer to the node
     * containing the value otherwise.
     */
    [[nodiscard]] auto find(std::conditional_t<std::is_trivially_copyable_v<K>,
                                               K, const K&> key) const noexcept
        -> std::optional<std::pair<const BTreeNode<K, MIN_DEG>*, std::size_t>> {
        auto pair_result = root_->find_(key);
        if (!pair_result.has_value()) {
            return std::nullopt;
        }
        return pair_result;
    }

    /**
     * @param key The specified key
     * @return Whether the BTree contains the specified key.
     */
    [[nodiscard]] auto contains(
        std::conditional_t<std::is_trivially_copyable_v<K>, K, const K&> key)
        const noexcept -> bool {
        return root_->find_(key).has_value();
    }

    /**
     * @brief Inserts the specified key into the BTree.
     *
     * If K is not trivially copyable, K is moved. Otherwise, K is copied.
     *
     * @param key The specified key.
     * @return true if the key is successfully inserted, false if there's
     * already a key of the same value inside.
     *
     * If K is nontrivially copyable and the function returns false, the
     * original variable K passed in would still be intact (aka, not actually
     * moved).
     */
    auto insert(std::conditional_t<std::is_trivially_copyable_v<K>, K, K&&>
                    key) noexcept -> bool;
    /**
     * @brief Inserts the specified key into the BTree.
     *
     * For trivially copyable K, this is identical to insert(). For nontrivially
     * copyable K, this explicitly copies K, retaining the original variable.
     *
     * NOTE: if K is trivially copyable, the "usual" insert() method is more
     * performant, because at the end, this method just calls insert()
     *
     * @param key The specified key
     * @return true if the key is successfully inserted, false if there's
     * already a key of the same value inside.
     */
    auto
    insert_copy(std::conditional_t<std::is_trivially_copyable_v<K>, K, const K&>
                    key) noexcept
        -> std::enable_if_t<std::is_copy_constructible_v<K>, bool> {
        K pass_in = key;
        return insert(std::move(pass_in));
    }
};

template <Key K, std::size_t MIN_DEG>
BTreeNode<K, MIN_DEG>::BTreeNode(const BTreeNode& cpy)
    : n_keys_(cpy.n_keys_), n_children_(cpy.n_children_) {
    for (std::size_t idx = 0; idx < cpy.n_keys_; ++idx) {
        this->keys_[idx] = cpy.keys_[idx];
        if (cpy.is_leaf()) {
            continue;
        }

        BTreeNode cpy_child = *cpy.children_[idx].get();
        cpy_child.parent_ = this;
        this->children_[idx] =
            std::make_unique<BTreeNode>(std::move(cpy_child));
    }
    if (cpy.is_leaf()) {
        return;
    }
    BTreeNode last_cpy_child = *cpy.children_[cpy.n_children_ - 1].get();
    last_cpy_child.parent_ = this;
    this->children_[n_children_ - 1] =
        std::make_unique<BTreeNode>(std::move(last_cpy_child));
}

template <Key K, std::size_t MIN_DEG>
auto BTreeNode<K, MIN_DEG>::operator=(const BTreeNode& cpy) noexcept
    -> BTreeNode& {
    if (&cpy == this) {
        std::swap(this->n_keys_, this->n_keys_);
        return *this;
    }

    this->n_keys_ = cpy.n_keys_;
    this->n_children_ = cpy.n_children_;
    for (std::size_t idx = 0; idx < cpy.n_keys_; ++idx) {
        this->keys_[idx] = cpy.keys_[idx];
        if (cpy.is_leaf()) {
            continue;
        }
        BTreeNode cpy_child = *cpy.children_[idx].get();
        cpy_child.parent_ = this;
        this->children_[idx] =
            std::make_unique<BTreeNode>(std::move(cpy_child));
    }
    if (cpy.is_leaf()) {
        return *this;
    }

    BTreeNode last_cpy_child = *cpy.children_[cpy.n_children_ - 1].get();
    last_cpy_child.parent_ = this;
    this->children_[n_children_ - 1] =
        std::make_unique<BTreeNode>(std::move(last_cpy_child));
}

template <Key K, std::size_t MIN_DEG>
auto BTreeNode<K, MIN_DEG>::inner_key_find_(
    std::conditional_t<CAN_TRIVIAL_COPY_, K, const K&> key) const noexcept
    -> std::pair<bool, long long> {

    long long left = 0;
    long long right = n_keys_ - 1;
    long long mid = (left + right) / 2;
    while (left <= right) {
        if (keys_[mid] == key) {
            return {true, mid};
        }
        if (keys_[mid] < key) {
            left = mid + 1;
        } else {
            right = mid - 1;
        }
        mid = (left + right) / 2;
    }
    // At this point, the pointer layout is:
    // ... |        |       |       | ...
    //       right    left
    // Where the element of right pointer is smaller than key
    // and left larger than key.
    return {false, right};
}

template <Key K, std::size_t MIN_DEG>
auto BTreeNode<K, MIN_DEG>::find_(
    std::conditional_t<CAN_TRIVIAL_COPY_, K, const K&> key) const noexcept
    -> std::optional<std::pair<const BTreeNode*, std::size_t>> {
    auto pair_result = inner_key_find_(key);
    // found the key
    if (pair_result.first) {
        return std::make_pair(this, pair_result.second);
    }
    if (is_leaf()) {
        return std::nullopt;
    }
    return children_[pair_result.second + 1]->find_(key);
}

template <Key K, std::size_t MIN_DEG>
void BTreeNode<K, MIN_DEG>::inner_split_leaf_(BTree<K, MIN_DEG>* curr_bt,
                                              BTreeNode* new_node) noexcept {
    assert(is_leaf());

    std::size_t median_idx = (n_keys_ - 1) / 2;
    std::size_t max_idx = n_keys_ - 1;
    std::size_t new_node_idx = 0;

    // move keys larger than the median to the new node.
    for (std::size_t this_idx = median_idx + 1; this_idx <= max_idx;
         ++this_idx) {
        new_node->inner_insert_key_at_(
            curr_bt, std::forward<K>(this->keys_[this_idx]), new_node_idx);
        --this->n_keys_;
        ++new_node_idx;
    }
}

template <Key K, std::size_t MIN_DEG>
void BTreeNode<K, MIN_DEG>::inner_split_nonleaf_(BTree<K, MIN_DEG>* curr_bt,
                                                 BTreeNode* new_node) noexcept {
    assert(!is_leaf());

    std::size_t median_idx = (n_keys_ - 1) / 2;
    std::size_t max_idx = n_keys_ - 1;
    std::size_t new_node_idx = 0;

    // move the child just larger than the median (if any) to the first
    // child pointer of the new node
    new_node->inner_insert_child_at_(std::move(this->children_[median_idx + 1]),
                                     0);
    --this->n_children_;

    // move keys larger than the median and the children just larger than each
    // of those key to the new node.
    for (std::size_t this_idx = median_idx + 1; this_idx <= max_idx;
         ++this_idx) {
        new_node->inner_insert_key_at_(
            curr_bt, std::forward<K>(this->keys_[this_idx]), new_node_idx);
        new_node->inner_insert_child_at_(
            std::move(this->children_[this_idx + 1]), new_node_idx + 1);
        --this->n_keys_;
        --this->n_children_;
        ++new_node_idx;
    }
}

template <Key K, std::size_t MIN_DEG>
void BTreeNode<K, MIN_DEG>::inner_split_(BTree<K, MIN_DEG>* curr_bt) noexcept {
    // in case you don't listen.
    assert(is_full());

    std::size_t median_idx = (n_keys_ - 1) / 2;
    auto new_node = std::make_unique<BTreeNode>(this->parent_);

    if (is_leaf()) {
        inner_split_leaf_(curr_bt, new_node.get());
    } else {
        inner_split_nonleaf_(curr_bt, new_node.get());
    }

    if (this->parent_ != nullptr) {
        // this is not root.
        this->parent_->inner_insert_key_at_(
            curr_bt, std::move(this->keys_[median_idx]), this->index_);
        --this->n_keys_;
        this->parent_->inner_insert_child_at_(std::move(new_node),
                                              this->index_ + 1);
    } else {
        // this is root
        auto new_root = std::make_unique<BTreeNode>();
        new_root->inner_insert_key_at_(curr_bt,
                                       std::move(this->keys_[median_idx]), 0);
        --this->n_keys_;
        // curr_bt->root_ is essentially an unique_ptr to this
        new_root->inner_insert_child_at_(std::move(curr_bt->root_), 0);
        new_root->inner_insert_child_at_(std::move(new_node), 1);
        curr_bt->root_ = std::move(new_root);
    }
}

template <Key K, std::size_t MIN_DEG>
void BTreeNode<K, MIN_DEG>::inner_insert_child_at_(
    std::unique_ptr<BTreeNode>&& child, std::size_t index) noexcept {
    assert(n_children_ < MAX_CHILDREN_);
    assert(child.get() != nullptr);
    assert(index < MAX_CHILDREN_);

    for (long long idx = n_children_ - 1;
         idx > static_cast<long long>(index) - 1; --idx) {
        this->children_[idx + 1] = std::move(this->children_[idx]);
        this->children_[idx + 1]->index_ = idx + 1;
    }
    this->children_[index] = std::move(child);
    this->children_[index]->set_parent_(this, index);
    ++this->n_children_;
}

template <Key K, std::size_t MIN_DEG>
void BTreeNode<K, MIN_DEG>::inner_insert_key_at_(
    BTree<K, MIN_DEG>* curr_bt,
    std::conditional_t<CAN_TRIVIAL_COPY_, K, K&&> key,
    std::size_t index) noexcept {
    assert(is_full() ? index <= MAX_KEYS_ : index < MAX_KEYS_);

    bool is_split = false;
    if (is_full()) {
        this->inner_split_(curr_bt);
        is_split = true;
    }

    // after splitting, parent is not nullptr
    // parent_->keys_[this->index_] points to the key just larger than this
    // node.
    // Also, in no situation shall key == [any key in parent's key array]
    if (is_split) {
        if (key > this->parent_->keys_[this->index_]) {
            // insert into the new node instead.
            // HACK: new node is assumed to be this node's right neighbour
            this->parent_->children_[this->index_ + 1]->inner_insert_(
                curr_bt, std::forward<K>(key));
            return;
        }
        this->inner_insert_(curr_bt, std::forward<K>(key));
        return;
    }

    for (long long idx = n_keys_ - 1; idx > static_cast<long long>(index - 1);
         --idx) {
        this->keys_[idx + 1] = std::move(this->keys_[idx]);
    }
    this->keys_[index] = std::forward<K>(key);
    ++this->n_keys_;
}

template <Key K, std::size_t MIN_DEG>
void BTreeNode<K, MIN_DEG>::inner_insert_(
    BTree<K, MIN_DEG>* curr_bt,
    std::conditional_t<CAN_TRIVIAL_COPY_, K, K&&> key) noexcept {
    bool is_split = false;
    if (is_full()) {
        this->inner_split_(curr_bt);
        is_split = true;
    }

    // after splitting, parent is not nullptr
    // parent_->keys_[this->index_] points to the key just larger than this
    // node.
    // Also, in no situation shall key == [any key in parent's key array]
    if (is_split) {
        if (key > this->parent_->keys_[this->index_]) {
            // insert into the new node instead.
            // HACK: new node is assumed to be this node's right neighbour
            this->parent_->children_[this->index_ + 1]->inner_insert_(
                curr_bt, std::move(key));
            return;
        }
        this->inner_insert_(curr_bt, std::forward<K>(key));
        return;
    }
    long long insert_idx = inner_key_find_(key).second + 1;

    for (long long idx = n_keys_ - 1; idx > insert_idx - 1; --idx) {
        keys_[idx + 1] = std::move(keys_[idx]);
    }
    keys_[insert_idx] = std::move(key);
    ++this->n_keys_;
}

template <Key K, std::size_t MIN_DEG>
auto BTree<K, MIN_DEG>::insert(
    std::conditional_t<std::is_trivially_copyable_v<K>, K, K&&> key) noexcept
    -> bool {
    BTreeNode<K, MIN_DEG>* curr_node = root_.get();

    std::pair<bool, std::size_t> pair_result = curr_node->inner_key_find_(key);
    while (!curr_node->is_leaf()) {
        if (pair_result.first) {
            return false;
        }
        curr_node = curr_node->children_[pair_result.second + 1].get();
        pair_result = curr_node->inner_key_find_(key);
    }
    if (pair_result.first) {
        return false;
    }
    long long index = static_cast<long long>(pair_result.second) + 1;
    curr_node->inner_insert_key_at_(this, std::forward<K>(key), index);
    return true;
}

} // namespace my_b_tree

#endif //! B_TREE_PROTO_H<|MERGE_RESOLUTION|>--- conflicted
+++ resolved
@@ -361,8 +361,6 @@
         -> std::conditional_t<std::is_trivially_copyable_v<K>, K, K&&>;
 
     /**
-<<<<<<< HEAD
-=======
      * @brief
      * @return
      */
@@ -372,7 +370,6 @@
             std::unique_ptr<BTreeNode<K, MIN_DEG>>>;
 
     /**
->>>>>>> 80545749
      * @brief Removes the key at the specified index.
      *
      * Will trigger borrowing if removal causes the number of keys to fall below
